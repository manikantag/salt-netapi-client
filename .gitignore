# Eclipse
/.classpath
/.project
/.settings/

# IntelliJ IDEA
/.idea/
/*.iml

<<<<<<< HEAD
# Build and test artifacts
=======
# Build and tests
>>>>>>> 27427a16
/bin/
/dist/
/test-report/<|MERGE_RESOLUTION|>--- conflicted
+++ resolved
@@ -7,11 +7,7 @@
 /.idea/
 /*.iml
 
-<<<<<<< HEAD
 # Build and test artifacts
-=======
-# Build and tests
->>>>>>> 27427a16
 /bin/
 /dist/
 /test-report/