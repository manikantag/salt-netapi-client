--- conflicted
+++ resolved
@@ -101,7 +101,6 @@
             todir="${dir-test-reports}">
         <formatter type="plain" />
       </test>
-<<<<<<< HEAD
       <test name="com.suse.saltstack.netapi.parser.SaltStackJobParserTest"
             todir="${dir-test-reports}">
         <formatter type="plain" />
@@ -111,9 +110,10 @@
         <formatter type="plain" />
       </test>
       <test name="com.suse.saltstack.netapi.parser.SaltStackTokenParserTest"
-=======
+          todir="${dir-test-reports}">
+        <formatter type="plain" />
+      </test>
       <test name="com.suse.saltstack.netapi.client.SaltStackClientTest"
->>>>>>> 6f351c65
             todir="${dir-test-reports}">
         <formatter type="plain" />
       </test>
